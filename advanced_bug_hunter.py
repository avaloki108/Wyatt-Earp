--- conflicted
+++ resolved
@@ -20,11 +20,8 @@
 from advanced.persistent_learning import PersistentLearningDB, get_learning_db
 from advanced.benchmark_comparison import BenchmarkSystem
 from advanced.rare_vulnerability_detectors import RareVulnerabilityDetector
-<<<<<<< HEAD
 from advanced.verification_pipeline import MultiLayerVerificationPipeline
-=======
 from advanced.poc_generator import AutomatedPoCGenerator, PoCFramework
->>>>>>> df997f31
 
 # Import existing modules (optional dependencies)
 try:
@@ -68,8 +65,7 @@
             openai_key=self.config.get('openai_key'),
             anthropic_key=self.config.get('anthropic_key')
         )
-        
-<<<<<<< HEAD
+
         # Initialize multi-layer verification pipeline
         self.verification_pipeline = MultiLayerVerificationPipeline(
             pattern_detector=self.pattern_detector,
@@ -78,26 +74,19 @@
             anomaly_detector=self.anomaly_detector,
             learning_db=self.learning_db  # Pass learning DB for adaptive weights
         )
-=======
         # Initialize PoC generator
         self.poc_generator = AutomatedPoCGenerator(
             frameworks=[PoCFramework.FOUNDRY]
         ) if self.config.get('enable_poc_generation', True) else None
         
-        # Initialize learning system
-        self.learning_db = get_learning_db()
->>>>>>> df997f31
 
         self.results = {
             "contract": str(self.contract_path),
             "timestamp": self.start_time.isoformat(),
             "analysis_results": {},
             "learning_enhanced": True,
-<<<<<<< HEAD
             "verification_enabled": True
-=======
             "poc_generation_enabled": self.poc_generator is not None
->>>>>>> df997f31
         }
 
     def run_comprehensive_analysis(self) -> Dict[str, Any]:

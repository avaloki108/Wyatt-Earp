--- conflicted
+++ resolved
@@ -20,12 +20,9 @@
 from advanced.persistent_learning import PersistentLearningDB, get_learning_db
 from advanced.benchmark_comparison import BenchmarkSystem
 from advanced.rare_vulnerability_detectors import RareVulnerabilityDetector
-<<<<<<< HEAD
 from advanced.adaptive_learning import AdaptiveLearningSystem, get_adaptive_system  # NEW
-=======
 from advanced.verification_pipeline import MultiLayerVerificationPipeline
 from advanced.poc_generator import AutomatedPoCGenerator, PoCFramework
->>>>>>> 3350b8a5
 
 # Import existing modules (optional dependencies)
 try:
@@ -33,7 +30,7 @@
     HAS_LLM = True
 except ImportError:
     HAS_LLM = False
-    
+
 try:
     from scripts.cross_contract_tracker import CrossContractLogicTracker
     HAS_SLITHER = True
@@ -50,6 +47,8 @@
     - Multi-agent LLM reasoning
     - Enhanced fuzzing
     - Automated PoC generation
+    - Multi-layer verification
+    - Adaptive learning
     """
 
     def __init__(self, contract_path: str, config: Dict[str, Any] = None):
@@ -78,31 +77,23 @@
             anomaly_detector=self.anomaly_detector,
             learning_db=self.learning_db  # Pass learning DB for adaptive weights
         )
+
         # Initialize PoC generator
         self.poc_generator = AutomatedPoCGenerator(
             frameworks=[PoCFramework.FOUNDRY]
         ) if self.config.get('enable_poc_generation', True) else None
-        
-<<<<<<< HEAD
-        # Initialize learning system
-        self.learning_db = get_learning_db()
-        
+
         # NEW: Initialize adaptive learning system
         self.adaptive_system = get_adaptive_system(self.learning_db)
-=======
->>>>>>> 3350b8a5
 
         self.results = {
             "contract": str(self.contract_path),
             "timestamp": self.start_time.isoformat(),
             "analysis_results": {},
             "learning_enhanced": True,
-<<<<<<< HEAD
-            "adaptive_learning_enabled": True  # NEW
-=======
-            "verification_enabled": True
+            "adaptive_learning_enabled": True,  # NEW
+            "verification_enabled": True,
             "poc_generation_enabled": self.poc_generator is not None
->>>>>>> 3350b8a5
         }
 
     def run_comprehensive_analysis(self) -> Dict[str, Any]:
@@ -110,19 +101,16 @@
         Run complete analysis pipeline with all advanced techniques
         NOW WITH REAL LEARNING - Improves with each scan!
         """
-        print("="*70)
+        print("=" * 70)
         print(" ADVANCED WEB3 BUG HUNTER - COMPREHENSIVE ANALYSIS")
         print(" 🧠 LEARNING-ENABLED: Tool improves with every scan!")
-<<<<<<< HEAD
         print(" 🔄 ADAPTIVE LEARNING: Continuous optimization enabled!")
-=======
         if self.poc_generator:
             print(" 🔬 PoC GENERATION: Automated exploit demonstrations")
->>>>>>> 3350b8a5
-        print("="*70)
+        print("=" * 70)
         print(f"Contract: {self.contract_path}")
         print(f"Timestamp: {self.results['timestamp']}")
-        
+
         # Show improvement metrics
         metrics = self.learning_db.get_improvement_metrics()
         if metrics.get('total_scans', 0) > 0:
@@ -162,8 +150,8 @@
         }
         print(f"Found {len(anomalies)} behavioral anomalies")
         self._print_anomaly_summary(anomalies)
-        
-        # Phase 2.5: Rare & Niche Vulnerability Detection (NEW!)
+
+        # Phase 2.5: Rare & Niche Vulnerability Detection
         print("\n[2.5/8] Running Rare & Niche Vulnerability Detection...")
         print("-" * 70)
         print("🔍 Searching for obscure vulnerabilities that standard tools miss...")
@@ -196,11 +184,11 @@
         if self.config.get('use_llm', True) and HAS_LLM:
             print("\n[4/8] Running LLM Multi-Agent Reasoning (Enhanced with Learning)...")
             print("-" * 70)
-            
+
             # Get enhanced prompt with learned patterns
             enhanced_prompt = self.learning_db.get_enhanced_llm_prompt()
             print(f"Using enhanced prompt with {len(self.learning_db.get_learned_patterns_for_analysis())} learned patterns")
-            
+
             static_results = {
                 "patterns": [self._serialize_pattern(p) for p in patterns[:5]],
                 "anomalies": [self._serialize_anomaly(a) for a in anomalies[:5]],
@@ -215,20 +203,17 @@
                 self.results["analysis_results"]["llm_reasoning"] = [
                     self._serialize_llm_result(r) for r in llm_results
                 ]
-                
+
                 # Extract insights for learning
                 for result in llm_results:
                     if hasattr(result, 'findings'):
                         llm_insights.extend([str(f) for f in result.findings])
+
+                print(f"LLM analysis completed with {len(llm_results)} reasoning modes")
+                print(f"Extracted {len(llm_insights)} insights for learning")
             except Exception as e:
                 print(f"  ⚠️  LLM analysis failed: {str(e)}")
                 self.results["analysis_results"]["llm_reasoning"] = {"error": str(e)}
-                    
-            
-                print(f"LLM analysis completed with {len(llm_results)} reasoning modes")
-                print(f"Extracted {len(llm_insights)} insights for learning")
-            except:
-                pass  # Error already handled above
         else:
             print("\n[4/8] Skipping LLM analysis (disabled or unavailable)")
 
@@ -241,43 +226,43 @@
             print(f"Fuzzing campaign completed")
         else:
             print("\n[5/8] Skipping fuzzing (disabled in config)")
-        
-        # Phase 5.5: Automated PoC Generation (NEW!)
+
+        # Phase 5.5: Automated PoC Generation
         poc_results = []
         if self.poc_generator and self.config.get('generate_pocs', True):
             print("\n[5.5/8] 🔬 Generating Proof-of-Concept Exploits...")
             print("-" * 70)
             print("Generating PoCs for detected vulnerabilities...")
-            
+
             # Collect high-confidence vulnerabilities for PoC generation
             vulnerabilities_for_poc = []
-            
+
             # Add critical/high severity rare vulnerabilities
             for vuln in rare_vulns:
                 if vuln.severity in ['critical', 'high'] and vuln.confidence >= 0.7:
                     vulnerabilities_for_poc.append(vuln)
-            
+
             # Add high-confidence patterns
             for pattern in patterns:
                 if pattern.severity in ['critical', 'high'] and pattern.confidence >= 0.8:
                     vulnerabilities_for_poc.append(pattern)
-            
+
             # Add critical anomalies
             for anomaly in anomalies:
                 if anomaly.severity == 'critical' and anomaly.confidence >= 0.75:
                     vulnerabilities_for_poc.append(anomaly)
-            
+
             # Limit to top 5 vulnerabilities to avoid long execution times
             vulnerabilities_for_poc = vulnerabilities_for_poc[:5]
-            
+
             print(f"Selected {len(vulnerabilities_for_poc)} high-priority vulnerabilities for PoC generation")
-            
+
             # Generate PoCs
             import asyncio
             for i, vuln in enumerate(vulnerabilities_for_poc, 1):
                 vuln_name = getattr(vuln, 'name', 'Unknown')
                 print(f"\n  [{i}/{len(vulnerabilities_for_poc)}] Generating PoC for: {vuln_name}")
-                
+
                 try:
                     loop = asyncio.new_event_loop()
                     asyncio.set_event_loop(loop)
@@ -290,7 +275,7 @@
                         )
                     )
                     loop.close()
-                    
+
                     if poc_result.get('success'):
                         print(f"    ✓ PoC generated using '{poc_result.get('strategy_used', 'unknown')}' strategy")
                         if poc_result.get('safety_validated'):
@@ -302,7 +287,7 @@
                                 print(f"    ⚠️  PoC generated but exploit not demonstrated")
                     else:
                         print(f"    ✗ Failed to generate PoC: {poc_result.get('error', 'Unknown error')}")
-                    
+
                     poc_results.append({
                         'vulnerability': vuln_name,
                         'severity': getattr(vuln, 'severity', 'unknown'),
@@ -312,14 +297,14 @@
                         'exploit_demonstrated': poc_result.get('exploit_demonstrated', False),
                         'poc_code_preview': poc_result.get('poc_code', '')[:200] + '...' if poc_result.get('poc_code') else ''
                     })
-                    
+
                 except Exception as e:
                     print(f"    ✗ Error generating PoC: {str(e)}")
                     poc_results.append({
                         'vulnerability': vuln_name,
                         'error': str(e)
                     })
-            
+
             # Store PoC results
             self.results["analysis_results"]["poc_generation"] = {
                 "total_vulnerabilities_analyzed": len(vulnerabilities_for_poc),
@@ -329,7 +314,7 @@
                 "results": poc_results,
                 "statistics": self.poc_generator.get_statistics() if self.poc_generator else {}
             }
-            
+
             print(f"\n✓ PoC Generation Summary:")
             print(f"  Total PoCs generated: {len([p for p in poc_results if p.get('poc_generated')])}/{len(vulnerabilities_for_poc)}")
             print(f"  Safety validated: {len([p for p in poc_results if p.get('safety_validated')])}")
@@ -338,30 +323,30 @@
         else:
             print("\n[5.5/8] Skipping PoC generation (disabled in config)")
 
-        # Phase 5.5: Multi-Layer Verification (NEW!)
+        # Phase 5.5: Multi-Layer Verification
         if self.config.get('use_verification', True):
             print("\n[5.5/7] Running Multi-Layer Verification Pipeline...")
             print("-" * 70)
             print("🔍 Cross-validating findings with multi-layer verification...")
-            
+
             # Create hypotheses from detected vulnerabilities
             hypotheses = self._create_hypotheses_from_findings(patterns, anomalies, rare_vulns)
-            
+
             if hypotheses:
                 print(f"Verifying {len(hypotheses)} vulnerability hypotheses...")
-                
+
                 # Verify each hypothesis through the pipeline
                 verified_findings = []
                 rejected_findings = []
                 uncertain_findings = []
-                
+
                 for i, hypothesis in enumerate(hypotheses, 1):
                     result = self.verification_pipeline.verify_hypothesis_sync(
                         hypothesis=hypothesis,
                         contract_code=contract_code,
                         run_all_layers=True
                     )
-                    
+
                     if result['verification_status'] == 'verified':
                         verified_findings.append({
                             'hypothesis': hypothesis,
@@ -380,10 +365,10 @@
                             'confidence': result['final_confidence'],
                             'reason': result.get('validation_reason', 'Unknown')
                         })
-                
+
                 # Get verification statistics
                 verification_stats = self.verification_pipeline.get_verification_stats()
-                
+
                 self.results["analysis_results"]["verification"] = {
                     "total_hypotheses": len(hypotheses),
                     "verified": len(verified_findings),
@@ -398,7 +383,7 @@
                         } for v in verified_findings
                     ]
                 }
-                
+
                 print(f"✓ Verification complete:")
                 print(f"  • Verified: {len(verified_findings)} (high confidence)")
                 print(f"  • Uncertain: {len(uncertain_findings)} (needs review)")
@@ -417,11 +402,11 @@
         print("\n[6/8] Generating Comprehensive Report & Recording Learning...")
         print("-" * 70)
         self._generate_final_report()
-        
+
         # Record what we learned from this analysis
         processing_time = (datetime.now() - self.start_time).total_seconds()
         all_vulnerabilities = []
-        
+
         # Collect all findings
         for pattern in patterns:
             all_vulnerabilities.append({
@@ -430,7 +415,7 @@
                 'type': 'pattern',
                 'confidence': pattern.confidence
             })
-            
+
         for anomaly in anomalies:
             all_vulnerabilities.append({
                 'name': anomaly.name,
@@ -438,7 +423,7 @@
                 'type': 'anomaly',
                 'confidence': anomaly.confidence
             })
-            
+
         for rare_vuln in rare_vulns:
             all_vulnerabilities.append({
                 'name': rare_vuln.name,
@@ -446,7 +431,7 @@
                 'type': 'rare',
                 'confidence': rare_vuln.confidence
             })
-            
+
         # Record to learning database
         learning_record = self.learning_db.record_analysis(
             contract_code=contract_code,
@@ -454,21 +439,21 @@
             llm_insights=llm_insights,
             processing_time=processing_time
         )
-        
+
         self.results["learning_record_id"] = learning_record.id
         self.results["total_scans_to_date"] = len(self.learning_db.learning_records)
-        
+
         print(f"✓ Learning recorded: {learning_record.id}")
         print(f"✓ Total analyses in knowledge base: {len(self.learning_db.learning_records)}")
-        
+
         # NEW: Process results through adaptive learning system
         print("\n[7/7] Processing Adaptive Learning Feedback...")
         print("-" * 70)
-        
+
         try:
             # Use asyncio to process scan results
             import asyncio
-            
+
             # Process scan results through adaptive learning
             loop = asyncio.new_event_loop()
             asyncio.set_event_loop(loop)
@@ -476,21 +461,21 @@
                 self.adaptive_system.process_scan_results(self.results)
             )
             loop.close()
-            
+
             # Update learning database with adaptive learning data
             self.learning_db.update_adaptive_learning_data(
                 self.adaptive_system.save_state()
             )
-            
+
             print(f"✓ Adaptive learning updated:")
             print(f"  New patterns learned: {adaptive_result.get('new_patterns_learned', 0)}")
             print(f"  Verification weights adjusted: {adaptive_result.get('current_verification_weights', {})}")
-            
+
             self.results["adaptive_learning_result"] = adaptive_result
-            
+
         except Exception as e:
             print(f"  ⚠️  Adaptive learning update failed: {str(e)}")
-        
+
         # Show improvement suggestions
         suggestions = self.learning_db.suggest_improvements()
         if suggestions:
@@ -689,7 +674,7 @@
             "property_tests_count": len(result.property_tests),
             "confidence": result.confidence
         }
-    
+
     def _serialize_rare_vuln(self, vuln) -> Dict[str, Any]:
         """Serialize rare vulnerability"""
         return {
@@ -707,7 +692,7 @@
     def _create_hypotheses_from_findings(self, patterns, anomalies, rare_vulns):
         """Create verification hypotheses from detected findings"""
         from dataclasses import dataclass
-        
+
         @dataclass
         class VerificationHypothesis:
             id: str
@@ -717,9 +702,9 @@
             severity: str
             confidence: float
             attack_scenario: str = ""
-        
+
         hypotheses = []
-        
+
         # Create hypotheses from patterns
         for i, pattern in enumerate(patterns):
             hypotheses.append(VerificationHypothesis(
@@ -731,7 +716,7 @@
                 confidence=pattern.confidence,
                 attack_scenario=pattern.exploit_scenario
             ))
-        
+
         # Create hypotheses from anomalies
         for i, anomaly in enumerate(anomalies):
             hypotheses.append(VerificationHypothesis(
@@ -743,7 +728,7 @@
                 confidence=anomaly.confidence,
                 attack_scenario=anomaly.potential_exploit or ""
             ))
-        
+
         # Create hypotheses from rare vulnerabilities
         for i, rare_vuln in enumerate(rare_vulns):
             hypotheses.append(VerificationHypothesis(
@@ -755,16 +740,16 @@
                 confidence=rare_vuln.confidence,
                 attack_scenario=rare_vuln.exploit_scenario
             ))
-        
+
         return hypotheses
 
     def _generate_final_report(self):
         """Generate comprehensive final report"""
         analysis = self.results["analysis_results"]
 
-        print("\n" + "="*70)
+        print("\n" + "=" * 70)
         print(" COMPREHENSIVE ANALYSIS REPORT")
-        print("="*70)
+        print("=" * 70)
 
         # Summary statistics
         total_findings = 0
@@ -782,7 +767,7 @@
             total_findings += anomalies["total_anomalies"]
             critical_count += anomalies["critical"]
             high_count += anomalies["high"]
-            
+
         if "rare_vulnerabilities" in analysis:
             rare = analysis["rare_vulnerabilities"]
             total_findings += rare["total_rare"]
@@ -804,31 +789,31 @@
             risk_level = "LOW"
 
         print(f"\nOverall Risk Level: {risk_level}")
-        
-        # Verification summary (NEW!)
+
+        # Verification summary
         if "verification" in analysis:
             verification = analysis["verification"]
             print("\n" + "-" * 70)
             print("VERIFICATION PIPELINE SUMMARY")
             print("-" * 70)
-            
+
             if verification.get('total_hypotheses', 0) > 0:
                 verified_count = verification.get('verified', 0)
                 uncertain_count = verification.get('uncertain', 0)
                 rejected_count = verification.get('rejected', 0)
-                
+
                 print(f"\nHypotheses Tested: {verification['total_hypotheses']}")
                 print(f"  ✓ Verified (High Confidence): {verified_count}")
                 print(f"  ? Uncertain (Needs Review): {uncertain_count}")
                 print(f"  ✗ Rejected (False Positives): {rejected_count}")
-                
+
                 if 'statistics' in verification:
                     stats = verification['statistics']
                     print(f"\nPipeline Performance:")
                     print(f"  Average Confidence: {stats.get('avg_confidence', 0):.2%}")
                     print(f"  Average Layer Agreement: {stats.get('avg_cross_layer_agreement', 0):.1f}/4 layers")
                     print(f"  False Positive Reduction: {stats.get('false_positive_reduction', 0):.1%}")
-                
+
                 if verification.get('verified_findings'):
                     print(f"\n🎯 HIGH-CONFIDENCE FINDINGS ({len(verification['verified_findings'])}):")
                     for i, finding in enumerate(verification['verified_findings'][:5], 1):
@@ -858,24 +843,22 @@
     parser.add_argument("--output", "-o", help="Output file for results (default: bug_hunter_report.json)")
     parser.add_argument("--benchmark", action="store_true", help="Run benchmark comparison vs Slither/Mythril")
     parser.add_argument("--show-learning", action="store_true", help="Show learning metrics and exit")
-    
+
     # NEW: User feedback commands
     parser.add_argument("--mark-false-positive", metavar="PATTERN", help="Mark a pattern as false positive")
     parser.add_argument("--confirm-vuln", metavar="PATTERN", help="Confirm a vulnerability pattern")
     parser.add_argument("--feedback-details", help="Additional details for feedback (JSON string)")
 
     args = parser.parse_args()
-    
-    # NEW: Process user feedback commands
+
+    # NEW: Process user feedback commands (can run without a contract)
     if args.mark_false_positive or args.confirm_vuln:
-        from advanced.adaptive_learning import get_adaptive_system
-        
         learning_db = get_learning_db()
         adaptive_system = get_adaptive_system(learning_db)
-        
+
         pattern_name = args.mark_false_positive or args.confirm_vuln
         feedback_type = 'false_positive' if args.mark_false_positive else 'confirmed'
-        
+
         # Parse additional details if provided
         details = {}
         if args.feedback_details:
@@ -883,7 +866,7 @@
                 details = json.loads(args.feedback_details)
             except json.JSONDecodeError:
                 print(f"Warning: Invalid JSON in --feedback-details, ignoring")
-        
+
         # Process feedback
         feedback = adaptive_system.feedback_processor.process_feedback(
             vulnerability_id=f"manual-{pattern_name}",
@@ -891,54 +874,60 @@
             pattern_name=pattern_name,
             details=details
         )
-        
-        print("="*70)
+
+        print("=" * 70)
         print("USER FEEDBACK PROCESSED")
-        print("="*70)
+        print("=" * 70)
         print(f"Pattern: {pattern_name}")
         print(f"Feedback Type: {feedback_type}")
         print(f"Timestamp: {feedback.timestamp}")
-        
+
         # Update learning database
         learning_db.update_adaptive_learning_data(adaptive_system.save_state())
-        
-        # Show updated pattern confidence
+
+        # Show updated pattern confidence (if tracked)
         if pattern_name in learning_db.pattern_effectiveness:
             stats = learning_db.pattern_effectiveness[pattern_name]
             print(f"\nUpdated Pattern Statistics:")
             print(f"  Confidence: {stats.confidence_score:.1%}")
             print(f"  True Positives: {stats.true_positives}")
             print(f"  False Positives: {stats.false_positives}")
-        
+
         print("\n✓ Feedback recorded and learning database updated")
         sys.exit(0)
-    
+
     # Show learning metrics if requested
     if args.show_learning:
         learning_db = get_learning_db()
         metrics = learning_db.get_improvement_metrics()
-        
-        print("="*70)
+
+        print("=" * 70)
         print("LEARNING SYSTEM METRICS")
-        print("="*70)
+        print("=" * 70)
         print(f"\nTotal scans completed: {metrics.get('total_scans', 0)}")
         print(f"Patterns learned: {metrics.get('total_patterns_learned', 0)}")
         print(f"Vulnerability types known: {metrics.get('vulnerability_types_known', 0)}")
-        
+
         if metrics.get('total_scans', 0) >= 2:
             print(f"\nAccuracy Metrics:")
             print(f"  Initial accuracy: {metrics.get('initial_accuracy', 0):.1%}")
             print(f"  Recent accuracy: {metrics.get('recent_accuracy', 0):.1%}")
             print(f"  Improvement: {metrics.get('improvement_percentage', 0):.1f}%")
-            
+
         if metrics.get('top_patterns'):
             print(f"\nTop Detection Patterns:")
-            for i, pattern in enumerate(metrics['top_patterns'][:5], 1):
-                print(f"  {i}. {pattern['name']} (confidence: {pattern['confidence']:.1%}, detections: {pattern['detections']})")
-        
+            for i, p in enumerate(metrics['top_patterns'][:5], 1):
+                if isinstance(p, dict):
+                    name = p.get('name', 'unknown')
+                    conf = p.get('confidence', 0.0)
+                    det = p.get('detections', '?')
+                    print(f"  {i}. {name} (confidence: {conf:.1%}, detections: {det})")
+                else:
+                    print(f"  {i}. {p}")
+
         # NEW: Show adaptive learning metrics
         adaptive_metrics = learning_db.get_adaptive_metrics()
-        
+
         if adaptive_metrics.get('prompt_performance'):
             print(f"\n📊 Prompt Performance:")
             for stage, perf in adaptive_metrics['prompt_performance'].items():
@@ -946,12 +935,11 @@
                 print(f"    Success Rate: {perf.get('success_rate', 0):.1%}")
                 print(f"    Hypotheses: {perf.get('total_hypotheses', 0)} total, {perf.get('successful_hypotheses', 0)} successful")
                 print(f"    Temperature: {perf.get('avg_temperature', 0):.2f}")
-        
+
         if adaptive_metrics.get('verification_weights'):
             vw_data = adaptive_metrics['verification_weights']
             weights = vw_data.get('weights', {})
             if weights and isinstance(weights, dict):
-                # Check if weights is nested (from saved state)
                 if 'static' in weights and isinstance(weights['static'], (int, float)):
                     print(f"\n⚖️  Verification Layer Weights:")
                     for layer in ['static', 'symbolic', 'dynamic', 'behavioral']:
@@ -959,7 +947,7 @@
                             print(f"  {layer}: {weights[layer]:.2%}")
                     last_updated = weights.get('last_updated') or vw_data.get('weights', {}).get('last_updated', 'N/A')
                     print(f"  Last Updated: {last_updated}")
-        
+
         if adaptive_metrics.get('hypothesis_quality_trends'):
             trends = adaptive_metrics['hypothesis_quality_trends']
             if trends.get('avg_confidence_over_time'):
@@ -970,40 +958,47 @@
                     initial_conf = trends['avg_confidence_over_time'][0]
                     improvement = ((recent_conf - initial_conf) / initial_conf * 100) if initial_conf > 0 else 0
                     print(f"  Confidence Improvement: {improvement:+.1f}%")
-        
+
         feedback_info = adaptive_metrics.get('user_feedback', {})
         if feedback_info.get('total_feedback', 0) > 0:
             print(f"\n💬 User Feedback:")
             print(f"  Total Feedback Received: {feedback_info['total_feedback']}")
             if feedback_info.get('recent_feedback'):
                 print(f"  Recent Feedback Items: {len(feedback_info['recent_feedback'])}")
-                
+
         suggestions = learning_db.suggest_improvements()
         if suggestions:
             print(f"\n💡 Suggestions:")
             for suggestion in suggestions:
                 print(f"  • {suggestion}")
-                
+
         sys.exit(0)
-    
-    # Run benchmark if requested
+
+    # Benchmark mode
     if args.benchmark:
-        print("="*70)
+        print("=" * 70)
         print("BENCHMARK MODE: Comparing vs Slither and Mythril")
-        print("="*70)
-        
+        print("=" * 70)
+
         benchmark_system = BenchmarkSystem()
         report = benchmark_system.compare_all_tools(args.contract)
-        
+
         summary = benchmark_system.generate_summary_report()
         print(f"\n📊 Overall Statistics:")
         print(f"   Total benchmarks: {summary['total_benchmarks']}")
         print(f"   Win rate: {summary['win_rate']:.1%}")
         print(f"   Unique findings: {summary['total_unique_findings']}")
-        
         sys.exit(0)
 
-    args = parser.parse_args()
+    # Normal analysis requires a contract path
+    if not args.contract:
+        print("Error: Contract file is required for analysis")
+        print("Use --show-learning or --mark-false-positive without contract file")
+        sys.exit(1)
+
+    if not Path(args.contract).exists():
+        print(f"Error: Contract file not found: {args.contract}")
+        sys.exit(1)
 
     config = {
         "openai_key": args.openai_key,
@@ -1011,26 +1006,20 @@
         "use_llm": not args.no_llm,
         "use_fuzzing": not args.no_fuzzing,
         "use_verification": not args.no_verification,
-        "output_file": args.output or "bug_hunter_report.json"
+        "output_file": args.output or "bug_hunter_report.json",
+        # features
+        "enable_poc_generation": True,
+        "generate_pocs": True,
+        "execute_pocs": False
     }
-
-    # Check if contract exists (not required for feedback/learning commands)
-    if not args.contract:
-        print("Error: Contract file is required for analysis")
-        print("Use --show-learning or --mark-false-positive without contract file")
-        sys.exit(1)
-    
-    if not Path(args.contract).exists():
-        print(f"Error: Contract file not found: {args.contract}")
-        sys.exit(1)
 
     # Run analysis
     hunter = AdvancedWeb3BugHunter(args.contract, config)
-    results = hunter.run_comprehensive_analysis()
-
-    print("\n" + "="*70)
+    hunter.run_comprehensive_analysis()
+
+    print("\n" + "=" * 70)
     print(" ANALYSIS COMPLETE")
-    print("="*70)
+    print("=" * 70)
 
 
 if __name__ == "__main__":

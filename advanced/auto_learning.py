"""
Auto-Learning Module for Web3 Bug Hunter
Dynamically extracts vulnerability patterns from recent hacks and updates detectors
Sources: Rekt.news, PeckShield, Twitter alerts, GitHub exploit repos, dark web feeds (mocked for demo)
Uses LLM to analyze hack descriptions and generate new detection rules
"""

<<<<<<< HEAD
import json
import logging
import os
=======
from typing import List, Dict, Any, Optional
>>>>>>> 4fbb7d69
from datetime import datetime, timedelta
from pathlib import Path
from typing import Any, Dict, List, Optional, Set

from advanced.data_sources import (
    CyfrinAderynFetcher,
    DeFiHackLabsFetcher,
    HackRecord,
    SmartBugsWildFetcher,
    SoloditContentFetcher,
)
from advanced.llm_reasoning_engine import AdvancedLLMReasoner
from advanced.novel_vulnerability_patterns import NovelPatternDetector


LOGGER = logging.getLogger(__name__)


class AutoLearner:
    """
    Auto-Learning system that learns from new hacks and updates vulnerability patterns
    """
<<<<<<< HEAD
    
=======

>>>>>>> 4fbb7d69
    def __init__(self, llm_reasoner: Optional[AdvancedLLMReasoner] = None):
        self.llm = llm_reasoner or AdvancedLLMReasoner()
        self.storage_dir = Path("patterns")
        self.storage_dir.mkdir(parents=True, exist_ok=True)
        self.patterns_file = self.storage_dir / "learned_patterns.json"
        self.provenance_log = self.storage_dir / "pattern_provenance.jsonl"
        self.github_token = os.getenv("GITHUB_TOKEN")
        self.source_fetchers = [
            SmartBugsWildFetcher(token=self.github_token),
            DeFiHackLabsFetcher(token=self.github_token),
            CyfrinAderynFetcher(token=self.github_token),
            SoloditContentFetcher(token=self.github_token),
        ]
        self.learned_patterns: List[Dict[str, Any]] = self._load_learned_patterns()
<<<<<<< HEAD
        self.processed_hack_ids: Set[str] = {
            pattern.get("provenance", {}).get("source_id")
            for pattern in self.learned_patterns
            if pattern.get("provenance", {}).get("source_id")
        }
    
    def _load_learned_patterns(self) -> List[Dict[str, Any]]:
        """Load previously learned patterns"""
        if self.patterns_file.exists():
            try:
                with self.patterns_file.open('r', encoding='utf-8') as handle:
                    data = json.load(handle)
                    if isinstance(data, list):
                        return data
            except json.JSONDecodeError as exc:
                LOGGER.warning("Failed to decode learned patterns file %s: %s", self.patterns_file, exc)
            except OSError as exc:
                LOGGER.warning("Failed to load learned patterns from %s: %s", self.patterns_file, exc)
=======

    def _load_learned_patterns(self) -> List[Dict[str, Any]]:
        """Load previously learned patterns"""
        if os.path.exists(self.patterns_file):
            with open(self.patterns_file, "r") as f:
                return json.load(f)
>>>>>>> 4fbb7d69
        return []

    def _save_learned_patterns(self):
        """Save learned patterns to file"""
<<<<<<< HEAD
        try:
            with self.patterns_file.open('w', encoding='utf-8') as handle:
                json.dump(self.learned_patterns, handle, indent=2)
        except OSError as exc:
            LOGGER.error("Failed to persist learned patterns to %s: %s", self.patterns_file, exc)
    
    def fetch_recent_hacks(self, days: int = 7) -> List[Dict[str, Any]]:
        """Fetch and normalize recent hack reports from configured sources."""

        since = datetime.utcnow() - timedelta(days=days)
        deduped: Dict[str, HackRecord] = {}

        for fetcher in self.source_fetchers:
            try:
                records = fetcher.fetch(since)
            except Exception as exc:  # noqa: BLE001
                LOGGER.warning(
                    "Failed to ingest records from %s/%s: %s",
                    getattr(fetcher, "owner", "unknown"),
                    getattr(fetcher, "repo", "unknown"),
                    exc,
                )
                continue

            for record in records:
                if record.discovered_at < since:
                    continue
                existing = deduped.get(record.uid)
                if not existing or record.discovered_at > existing.discovered_at:
                    deduped[record.uid] = record

        ordered_records = sorted(deduped.values(), key=lambda r: r.discovered_at, reverse=True)
        return [record.to_learning_payload() for record in ordered_records]
    
    def _fetch_github_exploits(self, days: int = 7) -> List[Dict[str, Any]]:
        """Fetch recent exploits from GitHub-backed sources only."""

        since = datetime.utcnow() - timedelta(days=days)
        deduped: Dict[str, HackRecord] = {}
        for fetcher in self.source_fetchers:
            if isinstance(fetcher, SoloditContentFetcher):
                continue

            try:
                records = fetcher.fetch(since)
            except Exception as exc:  # noqa: BLE001
                LOGGER.warning(
                    "Failed to fetch GitHub exploits from %s/%s: %s",
                    getattr(fetcher, "owner", "unknown"),
                    getattr(fetcher, "repo", "unknown"),
                    exc,
                )
                continue

            for record in records:
                if record.discovered_at < since:
                    continue
                existing = deduped.get(record.uid)
                if not existing or record.discovered_at > existing.discovered_at:
                    deduped[record.uid] = record

        ordered_records = sorted(deduped.values(), key=lambda r: r.discovered_at, reverse=True)
        return [record.to_learning_payload() for record in ordered_records]
    
=======
        with open(self.patterns_file, "w") as f:
            json.dump(self.learned_patterns, f, indent=2)

    def fetch_recent_hacks(self, days: int = 7) -> List[Dict[str, Any]]:
        """
        Fetch recent hack reports from sources
        In production: Use RSS, APIs, or scraping
        Demo: Returns mock data
        """
        # Mock recent hacks for demo
        mock_hacks = [
            {
                "date": (datetime.now() - timedelta(days=1)).isoformat(),
                "title": "DeFi Protocol Drained via New Oracle Twist",
                "description": "Attacker used flash loan to manipulate TWAP oracle, then liquidated positions at manipulated prices. Vulnerability in oracle update logic allowing single-block influence.",
                "impact": "critical",
                "affected_contracts": ["LendingProtocol.sol"],
                "exploit_code_snippet": "if (block.timestamp - lastUpdate < 1) { updatePrice(manipulatedPrice); }",
                "source": "rekt.news",
            },
            {
                "date": (datetime.now() - timedelta(days=3)).isoformat(),
                "title": "Governance Token Burn Exploit",
                "description": "Unchecked arithmetic in burn function allowed overflow, leading to negative supply and unauthorized minting via underflow.",
                "impact": "high",
                "affected_contracts": ["Governance.sol"],
                "exploit_code_snippet": "totalSupply -= burnAmount; // No overflow check",
                "source": "peckshield",
            },
            # Add more mock hacks
        ]

        # In production: Real fetching
        # for source in self.hack_sources:
        #     response = requests.get(source)
        #     # Parse RSS/API/scrape
        #     pass

        # Fetch from GitHub exploit repos
        github_hacks = self._fetch_github_exploits()
        mock_hacks.extend(github_hacks)

        return [
            h
            for h in mock_hacks
            if datetime.fromisoformat(h["date"]) > datetime.now() - timedelta(days=days)
        ]

    def _fetch_github_exploits(self) -> List[Dict[str, Any]]:
        """
        Fetch exploit code from GitHub repos
        Uses GitHub API to search for recent Solidity exploits
        """
        exploits = []

        # Try to fetch real GitHub data
        try:
            import requests

            headers = {}
            github_token = os.getenv("GITHUB_TOKEN")
            if github_token:
                headers["Authorization"] = f"token {github_token}"

            # Search for recent exploits
            search_url = "https://api.github.com/search/code?q=exploit+solidity+vulnerability+language:solidity&sort=indexed&order=desc"
            response = requests.get(search_url, headers=headers, timeout=10)

            if response.status_code == 200:
                data = response.json()
                items = data.get("items", [])[:5]  # Top 5 results

                for item in items:
                    exploits.append(
                        {
                            "date": datetime.now().isoformat(),
                            "title": f"GitHub Exploit: {item.get('name', 'Unknown')}",
                            "description": f"Found in {item.get('repository', {}).get('full_name', 'unknown')}",
                            "impact": "high",
                            "affected_contracts": [item.get("name", "Unknown.sol")],
                            "exploit_code_snippet": item.get("path", ""),
                            "source": item.get("html_url", "github.com"),
                        }
                    )

                print(f"✓ Fetched {len(exploits)} real exploits from GitHub")
                return exploits
        except Exception as e:
            print(f"Note: Could not fetch live GitHub data: {e}")
            print("Using mock data for demonstration")

        # Fallback to mock GitHub data for demo
        mock_github_exploits = [
            {
                "date": (datetime.now() - timedelta(days=2)).isoformat(),
                "title": "Reentrancy Exploit PoC from Crytic Repo",
                "description": "Classic reentrancy attack on withdrawal function. Calls back before balance update.",
                "impact": "critical",
                "affected_contracts": ["Bank.sol"],
                "exploit_code_snippet": """
contract Attacker {
    Bank public target;
    function attack() public {
        target.withdraw(1 ether);
    }
    fallback() external payable {
        target.withdraw(1 ether);  // Reenter
    }
}
                """,
                "source": "github.com/crytic/not-so-smart-contracts",
            },
            {
                "date": (datetime.now() - timedelta(days=5)).isoformat(),
                "title": "Integer Overflow in ERC20 from Ethereum Vulns Repo",
                "description": "Transfer function without SafeMath allows overflow to mint tokens.",
                "impact": "high",
                "affected_contracts": ["ERC20.sol"],
                "exploit_code_snippet": "balanceOf[msg.sender] += amount; // Overflow mints",
                "source": "github.com/SecurifyBV/ethereum-vulnerabilities",
            },
        ]

        # In production:
        # headers = {'Authorization': 'token YOUR_GITHUB_TOKEN'}
        # for repo in self.github_repos:
        #     if 'search' in repo:
        #         response = requests.get(repo, headers=headers)
        #         items = response.json().get('items', [])
        #         for item in items[:5]:  # Top 5 recent
        #             # Fetch file content
        #             content_resp = requests.get(item['url'], headers=headers)
        #             content = content_resp.json().get('content', '')
        #             # Decode base64 if needed
        #             # Analyze with LLM
        #             exploit = self._analyze_github_exploit(item, content)
        #             if exploit:
        #                 exploits.append(exploit)

        return mock_github_exploits

>>>>>>> 4fbb7d69
    def extract_pattern_from_hack(self, hack: Dict[str, Any]) -> Dict[str, Any]:
        """
        Use LLM to extract vulnerability pattern from hack description
        Returns structured pattern for detector integration
        """
        prompt = f"""
        Analyze this recent hack and extract the vulnerability pattern:

        Hack: {hack["title"]}
        Description: {hack["description"]}
        Code Snippet: {hack["exploit_code_snippet"]}
        Impact: {hack["impact"]}

        Extract:
        1. Pattern Name (e.g., "TWAP Oracle Manipulation")
        2. Solidity Signature (function patterns to detect)
        3. Detection Rule (SlithIR or AST patterns)
        4. Severity
        5. Fix Recommendation
        6. Attack Vector Description

        Respond in JSON format only.
        """

        response = self.llm.query_llm(prompt, model="gpt-4")  # Or Grok/Claude

        try:
            pattern = json.loads(response)
            pattern["source_hack"] = hack["title"]
            pattern["date_learned"] = datetime.now().isoformat()
            return pattern
        except json.JSONDecodeError:
            # Fallback mock pattern
            return {
                "name": "Extracted Pattern from " + hack["title"],
                "solidity_signature": "function updatePrice(uint price)",
                "detection_rule": "No check for block.timestamp difference",
                "severity": hack["impact"],
                "fix": "Add TWAP with sufficient lookback period",
                "attack_vector": "Flash loan + oracle manipulation",
                "source_hack": hack["title"],
                "date_learned": datetime.now().isoformat(),
            }

    def learn_from_recent_hacks(self, days: int = 7) -> List[Dict[str, Any]]:
        """
        Main learning loop: Fetch hacks -> Extract patterns -> Update detectors
        """
        new_patterns = []
        recent_hacks = self.fetch_recent_hacks(days)

        for hack in recent_hacks:
<<<<<<< HEAD
            pattern = self._ingest_hack(hack)
            if pattern:
                new_patterns.append(pattern)
=======
            pattern = self.extract_pattern_from_hack(hack)

            # Check if pattern already exists (avoid duplicates)
            if not any(p["name"] == pattern["name"] for p in self.learned_patterns):
                self.learned_patterns.append(pattern)
                new_patterns.append(pattern)
                print(f"✅ Learned new pattern: {pattern['name']} from {hack['title']}")
>>>>>>> 4fbb7d69

        if new_patterns:
            self._save_learned_patterns()
            self._update_detectors(new_patterns)

        return new_patterns

    def _update_detectors(self, new_patterns: List[Dict[str, Any]]):
        """
        Integrate new patterns into NovelPatternDetector
        In production: Dynamically update detector rules
        Demo: Log and suggest manual integration
        """
        detector = NovelPatternDetector()

        for pattern in new_patterns:
            # Add to detector's patterns (extend the class)
<<<<<<< HEAD
            detector.patterns.append({
                "name": pattern["name"],
                "description": pattern["attack_vector"],
                "severity": pattern["severity"],
                "solidity_patterns": [pattern["solidity_signature"]],
                "detection_function": self._generate_detection_function(pattern)
            })

        # Save updated detector state (serialize)
        detector_path = self.storage_dir / "updated_detector.json"
        with detector_path.open("w", encoding="utf-8") as handle:
            json.dump({"patterns": detector.patterns}, handle, indent=2)

        LOGGER.info("Updated detectors with %s new pattern(s)", len(new_patterns))
        LOGGER.info("Manual follow-up: Integrate into novel_vulnerability_patterns.py")
=======
            detector.patterns.append(
                {
                    "name": pattern["name"],
                    "description": pattern["attack_vector"],
                    "severity": pattern["severity"],
                    "solidity_patterns": [pattern["solidity_signature"]],
                    "detection_function": self._generate_detection_function(pattern),
                }
            )

        # Save updated detector state (serialize)
        with open("patterns/updated_detector.json", "w") as f:
            json.dump({"patterns": detector.patterns}, f, indent=2)

        print(f"🔄 Updated detectors with {len(new_patterns)} new patterns")
        print("💡 Manual step: Integrate into novel_vulnerability_patterns.py")
>>>>>>> 4fbb7d69

    def _generate_detection_function(self, pattern: Dict[str, Any]) -> str:
        """
        Generate Python detection code from learned pattern
        """
        return f"""
def detect_{pattern["name"].lower().replace(" ", "_")}(contract_code: str) -> bool:
    # Generated from hack: {pattern["source_hack"]}
    patterns = [
        r"function\\s+{pattern["solidity_signature"]}",
        r"no\\s+overflow\\s+check",  # Example
    ]
    for p in patterns:
        if re.search(p, contract_code):
            return True
    return False
"""

<<<<<<< HEAD
    def _log_provenance(self, pattern: Dict[str, Any]) -> None:
        provenance = pattern.get("provenance")
        if not provenance:
            return

        entry = {
            "pattern_name": pattern.get("name"),
            "severity": pattern.get("severity"),
            "provenance": provenance,
            "timestamp": datetime.utcnow().isoformat(),
        }

        try:
            with self.provenance_log.open("a", encoding="utf-8") as handle:
                handle.write(json.dumps(entry) + "\n")
        except OSError as exc:
            LOGGER.warning("Failed to log provenance for %s: %s", pattern.get("name"), exc)

    def _ingest_hack(self, hack: Dict[str, Any]) -> Optional[Dict[str, Any]]:
        hack_id = hack.get("id")
        if hack_id and hack_id in self.processed_hack_ids:
            return None

        pattern = self.extract_pattern_from_hack(hack)
        pattern.setdefault("source_hack", hack.get("title"))
        pattern.setdefault("date_learned", datetime.utcnow().isoformat())
        pattern["provenance"] = {
            "source_id": hack_id,
            "source": hack.get("source"),
            "references": hack.get("references", []),
            "ingested_at": datetime.utcnow().isoformat(),
        }

        if any(existing.get("name") == pattern["name"] for existing in self.learned_patterns):
            return None

        self.learned_patterns.append(pattern)
        if hack_id:
            self.processed_hack_ids.add(hack_id)
        LOGGER.info("Learned new pattern %s from %s", pattern.get("name"), hack.get("title"))
        self._log_provenance(pattern)
        return pattern
    
=======
>>>>>>> 4fbb7d69
    def get_learned_patterns_summary(self) -> str:
        """Summary of learned patterns"""
        if not self.learned_patterns:
            return "No learned patterns yet. Run learn_from_recent_hacks() to start."

        summary = f"📚 Learned Patterns ({len(self.learned_patterns)} total):\n"
        for p in self.learned_patterns[-3:]:  # Last 3
            summary += f"- {p['name']} (from {p['source_hack']}, {p['severity']})\n"
        return summary

    def learn_from_github_exploits(self, days: int = 30) -> List[Dict[str, Any]]:
        """
        Specialized learning from GitHub exploit repositories
        Searches for recent Solidity exploits and extracts patterns
        """
<<<<<<< HEAD
        github_exploits = self._fetch_github_exploits(days)
        new_patterns: List[Dict[str, Any]] = []

        for exploit in github_exploits:
            pattern = self._ingest_hack(exploit)
            if not pattern:
                continue
            pattern["source_type"] = "github_exploit"
            new_patterns.append(pattern)
=======
        github_exploits = self._fetch_github_exploits()
        new_patterns = []

        for exploit in github_exploits:
            # Filter by date
            if datetime.fromisoformat(exploit["date"]) > datetime.now() - timedelta(
                days=days
            ):
                pattern = self.extract_pattern_from_hack(
                    exploit
                )  # Reuse hack extraction
                pattern["source_type"] = "github_exploit"

                # Check for duplicates
                if not any(
                    p["name"] == pattern["name"]
                    and p.get("source_type") == "github_exploit"
                    for p in self.learned_patterns
                ):
                    self.learned_patterns.append(pattern)
                    new_patterns.append(pattern)
                    print(
                        f"✅ Learned GitHub pattern: {pattern['name']} from {exploit['source']}"
                    )
>>>>>>> 4fbb7d69

        if new_patterns:
            self._save_learned_patterns()
            self._update_detectors(new_patterns)

        return new_patterns


# Demo usage
if __name__ == "__main__":
    learner = AutoLearner()
    new_patterns = learner.learn_from_recent_hacks(days=7)
    print(learner.get_learned_patterns_summary())

    # Integrate into main tool
    print("\n🔗 To use in analysis: from advanced.auto_learning import AutoLearner")
    print("learner = AutoLearner(); learner.learn_from_recent_hacks()")

    # GitHub-specific learning
    print("\n🔄 Learning from GitHub exploit repos...")
    github_patterns = learner.learn_from_github_exploits(days=30)
    print(f"Learned {len(github_patterns)} patterns from GitHub")<|MERGE_RESOLUTION|>--- conflicted
+++ resolved
@@ -5,13 +5,10 @@
 Uses LLM to analyze hack descriptions and generate new detection rules
 """
 
-<<<<<<< HEAD
 import json
 import logging
 import os
-=======
 from typing import List, Dict, Any, Optional
->>>>>>> 4fbb7d69
 from datetime import datetime, timedelta
 from pathlib import Path
 from typing import Any, Dict, List, Optional, Set
@@ -34,11 +31,8 @@
     """
     Auto-Learning system that learns from new hacks and updates vulnerability patterns
     """
-<<<<<<< HEAD
     
-=======
-
->>>>>>> 4fbb7d69
+
     def __init__(self, llm_reasoner: Optional[AdvancedLLMReasoner] = None):
         self.llm = llm_reasoner or AdvancedLLMReasoner()
         self.storage_dir = Path("patterns")
@@ -53,7 +47,6 @@
             SoloditContentFetcher(token=self.github_token),
         ]
         self.learned_patterns: List[Dict[str, Any]] = self._load_learned_patterns()
-<<<<<<< HEAD
         self.processed_hack_ids: Set[str] = {
             pattern.get("provenance", {}).get("source_id")
             for pattern in self.learned_patterns
@@ -72,19 +65,16 @@
                 LOGGER.warning("Failed to decode learned patterns file %s: %s", self.patterns_file, exc)
             except OSError as exc:
                 LOGGER.warning("Failed to load learned patterns from %s: %s", self.patterns_file, exc)
-=======
 
     def _load_learned_patterns(self) -> List[Dict[str, Any]]:
         """Load previously learned patterns"""
         if os.path.exists(self.patterns_file):
             with open(self.patterns_file, "r") as f:
                 return json.load(f)
->>>>>>> 4fbb7d69
         return []
 
     def _save_learned_patterns(self):
         """Save learned patterns to file"""
-<<<<<<< HEAD
         try:
             with self.patterns_file.open('w', encoding='utf-8') as handle:
                 json.dump(self.learned_patterns, handle, indent=2)
@@ -149,7 +139,6 @@
         ordered_records = sorted(deduped.values(), key=lambda r: r.discovered_at, reverse=True)
         return [record.to_learning_payload() for record in ordered_records]
     
-=======
         with open(self.patterns_file, "w") as f:
             json.dump(self.learned_patterns, f, indent=2)
 
@@ -291,7 +280,6 @@
 
         return mock_github_exploits
 
->>>>>>> 4fbb7d69
     def extract_pattern_from_hack(self, hack: Dict[str, Any]) -> Dict[str, Any]:
         """
         Use LLM to extract vulnerability pattern from hack description
@@ -344,11 +332,9 @@
         recent_hacks = self.fetch_recent_hacks(days)
 
         for hack in recent_hacks:
-<<<<<<< HEAD
             pattern = self._ingest_hack(hack)
             if pattern:
                 new_patterns.append(pattern)
-=======
             pattern = self.extract_pattern_from_hack(hack)
 
             # Check if pattern already exists (avoid duplicates)
@@ -356,7 +342,6 @@
                 self.learned_patterns.append(pattern)
                 new_patterns.append(pattern)
                 print(f"✅ Learned new pattern: {pattern['name']} from {hack['title']}")
->>>>>>> 4fbb7d69
 
         if new_patterns:
             self._save_learned_patterns()
@@ -374,7 +359,6 @@
 
         for pattern in new_patterns:
             # Add to detector's patterns (extend the class)
-<<<<<<< HEAD
             detector.patterns.append({
                 "name": pattern["name"],
                 "description": pattern["attack_vector"],
@@ -390,7 +374,6 @@
 
         LOGGER.info("Updated detectors with %s new pattern(s)", len(new_patterns))
         LOGGER.info("Manual follow-up: Integrate into novel_vulnerability_patterns.py")
-=======
             detector.patterns.append(
                 {
                     "name": pattern["name"],
@@ -407,7 +390,6 @@
 
         print(f"🔄 Updated detectors with {len(new_patterns)} new patterns")
         print("💡 Manual step: Integrate into novel_vulnerability_patterns.py")
->>>>>>> 4fbb7d69
 
     def _generate_detection_function(self, pattern: Dict[str, Any]) -> str:
         """
@@ -426,7 +408,6 @@
     return False
 """
 
-<<<<<<< HEAD
     def _log_provenance(self, pattern: Dict[str, Any]) -> None:
         provenance = pattern.get("provenance")
         if not provenance:
@@ -470,8 +451,6 @@
         self._log_provenance(pattern)
         return pattern
     
-=======
->>>>>>> 4fbb7d69
     def get_learned_patterns_summary(self) -> str:
         """Summary of learned patterns"""
         if not self.learned_patterns:
@@ -487,7 +466,6 @@
         Specialized learning from GitHub exploit repositories
         Searches for recent Solidity exploits and extracts patterns
         """
-<<<<<<< HEAD
         github_exploits = self._fetch_github_exploits(days)
         new_patterns: List[Dict[str, Any]] = []
 
@@ -497,7 +475,6 @@
                 continue
             pattern["source_type"] = "github_exploit"
             new_patterns.append(pattern)
-=======
         github_exploits = self._fetch_github_exploits()
         new_patterns = []
 
@@ -522,7 +499,6 @@
                     print(
                         f"✅ Learned GitHub pattern: {pattern['name']} from {exploit['source']}"
                     )
->>>>>>> 4fbb7d69
 
         if new_patterns:
             self._save_learned_patterns()
